--- conflicted
+++ resolved
@@ -10,45 +10,26 @@
 export default function Home({ scheme }: Props) {
   const { control } = useChatKit({
     api: {
-<<<<<<< HEAD
-      getClientSecret: async (currentClientSecret) => {
-        const isRefresh =
-          typeof currentClientSecret === "string" &&
-          currentClientSecret.length > 0;
-        const endpoint = isRefresh
-=======
       url: CHATKIT_API_URL,
       domainKey: CHATKIT_API_DOMAIN_KEY,
       getClientSecret: async (currentClientSecret) => {
         const endpoint = currentClientSecret
->>>>>>> e1598a26
           ? "/api/chatkit/refresh"
           : "/api/chatkit/start";
 
         const response = await fetch(endpoint, {
           method: "POST",
-<<<<<<< HEAD
-          headers: isRefresh
-            ? { "Content-Type": "application/json" }
-            : undefined,
-          body: isRefresh
-=======
           headers: currentClientSecret
             ? { "Content-Type": "application/json" }
             : undefined,
           body: currentClientSecret
->>>>>>> e1598a26
             ? JSON.stringify({ currentClientSecret })
             : undefined,
         });
 
         if (!response.ok) {
           throw new Error(
-<<<<<<< HEAD
-            `${isRefresh ? "refresh" : "start"} failed: ${
-=======
             `${currentClientSecret ? "refresh" : "start"} failed: ${
->>>>>>> e1598a26
               response.status
             }`,
           );
